--- conflicted
+++ resolved
@@ -135,10 +135,6 @@
     """ A function that reads the AAT met data weather can calls itself on a timer """
     entry = "{}: Safe={}; Gust={}, Wind={}, Sky={}, Rain={}, Wetness={}.\n".format(
         data['weather_data_name'],
-<<<<<<< HEAD
-=======
-        data['date'],
->>>>>>> 84466b25
         data['safe'],
         data['gust_condition'],
         data['wind_condition'],
@@ -155,24 +151,11 @@
     """ A function that reads the AAG CloudWatcher weather can calls itself on a timer """
     entry = "{} ({}): Safe={}; Gust={}, Wind={}, Sky={}, Rain={}.\nSky temp. = {}\nAmbient temp. = {}\nRain sensor temp. = {}\nRain frequency = {}\nWind speed = {}\n".format(
         data['weather_sensor_name'],
-<<<<<<< HEAD
-=======
-        data['date'],
->>>>>>> 84466b25
         data['safe'],
         data['gust_condition'],
         data['wind_condition'],
         data['sky_condition'],
-<<<<<<< HEAD
         data['rain_condition']
-=======
-        data['rain_condition'],
-        data['sky_temp_C'],
-        data['ambient_temp_C'],
-        data['rain_sensor_temp_C'],
-        data['rain_frequency'],
-        data['wind_speed_KPH']
->>>>>>> 84466b25
     )
 
     if filename is not None:
@@ -200,26 +183,21 @@
     args = parser.parse_args()
 
     # Weather objects
-<<<<<<< HEAD
     ### aag = weather.AAGCloudSensor(serial_address=args.serial_port, use_mongo=args.store_mongo)
     aat = weather_metdata.AATMetData(use_mongo=args.store_mongo)
     met23 = weather_met23.Met23Weather(use_mongo=args.store_mongo)
     skymap = weather_skymap.SkyMapWeather(use_mongo=args.store_mongo)
-=======
-    aag = weather.AAGCloudSensor(serial_address=args.serial_port, use_mongo=args.store_mongo)
-    ### aat = weather_metdata.AATMetData(use_mongo=args.store_mongo)
->>>>>>> 84466b25
 
     if args.plotly_stream:
         streams = None
         streams = get_plot(filename=args.filename)
 
     while True:
-<<<<<<< HEAD
         ### aag_data = aag.capture(use_mongo=args.store_mongo, send_message=args.send_message)
         aat_data = aat.capture(use_mongo=args.store_mongo, send_message=args.send_message)
         skymap_data = skymap.capture(use_mongo=args.store_mongo, send_message=args.send_message)
         met23_data = met23.capture(use_mongo=args.store_mongo, send_message=args.send_message)
+        
         # Save data to file
         if args.filename is not None:
             write_datetime(filename=args.filename)
@@ -227,15 +205,6 @@
             write_capture_aat(filename=args.filename, data=aat_data)
             write_capture_skymap(filename=args.filename, data=skymap_data)
             write_capture_met23(filename=args.filename, data=met23_data)
-=======
-        aag_data = aag.capture(use_mongo=args.store_mongo, send_message=args.send_message)
-        ### aat_data = aat.capture(use_mongo=args.store_mongo, send_message=args.send_message)
-
-        # Save data to file
-        if args.filename is not None:
-            write_capture_aag(filename=args.filename, data=aag_data)
-            ### write_capture_aat(filename=args.filename, data=aat_data)
->>>>>>> 84466b25
 
         # Plot the weather data from the AAG sensor
         if args.plotly_stream:
